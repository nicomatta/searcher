mod event_loops;

use std::{
    collections::{hash_map::Entry, HashMap, HashSet},
    path::Path,
    result,
    str::FromStr,
    sync::Arc,
    time::{Duration, Instant},
};

use clap::Parser;
use env_logger::TimestampPrecision;
use futures_util::StreamExt;
use histogram::Histogram;
use jito_protos::{
    bundle::BundleResult,
    convert::versioned_tx_from_packet,
    searcher::{
        searcher_service_client::SearcherServiceClient, ConnectedLeadersRequest,
<<<<<<< HEAD
        NextScheduledLeaderRequest, PendingTxNotification, SendBundleRequest, SendBundleResponse,
        SubscribeBundleResultsRequest,
=======
        NextScheduledLeaderRequest, PendingTxNotification, SendBundleResponse,
>>>>>>> 2eaf0034
    },
};
use jito_searcher_client::{
    get_searcher_client, send_bundle_no_wait, token_authenticator::ClientInterceptor,
    BlockEngineConnectionError,
};
use log::*;
use rand::{rngs::ThreadRng, thread_rng, Rng};
use solana_client::{
    client_error::ClientError,
    nonblocking::{pubsub_client::PubsubClientError, rpc_client::RpcClient},
    rpc_response,
    rpc_response::RpcBlockUpdate,
};
use solana_metrics::{datapoint_info, set_host_id};
use solana_sdk::{
    clock::Slot,
    commitment_config::{CommitmentConfig, CommitmentLevel},
    hash::Hash,
    pubkey::Pubkey,
    signature::{read_keypair_file, Keypair, Signature, Signer},
    system_instruction::transfer,
    transaction::{Transaction, VersionedTransaction},
};
use spl_memo::build_memo;
use thiserror::Error;
use tokio::{
    runtime::Builder,
    sync::mpsc::{channel, Receiver},
    time::{interval, timeout},
};
use tonic::{codegen::InterceptedService, transport::Channel, Response, Status};

use crate::event_loops::{
    block_subscribe_loop, bundle_results_loop, pending_tx_loop, slot_subscribe_loop,
};

#[derive(Parser, Debug)]
#[clap(author, version, about, long_about = None)]
struct Args {
    /// Address for auth service
    #[clap(long, env)]
    block_engine_addr: String,

    /// Accounts to backrun
    #[clap(long, env)]
    backrun_accounts: Vec<String>,

    /// Path to keypair file used to sign and pay for transactions
    #[clap(long, env)]
    payer_keypair: String,

    /// Path to keypair file used to authenticate with the backend
    #[clap(long, env)]
    auth_keypair: String,

    /// Pubsub URL. Note that this RPC server must have --rpc-pubsub-enable-block-subscription enabled
    #[clap(long, env)]
    pubsub_url: String,

    /// RPC URL to get block hashes from
    #[clap(long, env)]
    rpc_url: String,

    /// Memo program message
    #[clap(long, env, default_value_t = String::from("jito backrun"))]
    message: String,

    /// Tip program public key
    #[clap(long, env)]
    tip_program_id: String,

    /// Subscribe and print bundle results.
    #[clap(long, env)]
    subscribe_bundle_results: bool,
}

#[derive(Debug, Error)]
enum BackrunError {
    #[error("TonicError {0}")]
    TonicError(#[from] tonic::transport::Error),
    #[error("GrpcError {0}")]
    GrpcError(#[from] Status),
    #[error("RpcError {0}")]
    RpcError(#[from] ClientError),
    #[error("PubSubError {0}")]
    PubSubError(#[from] PubsubClientError),
    #[error("BlockEngineConnectionError {0}")]
    BlockEngineConnectionError(#[from] BlockEngineConnectionError),
    #[error("Shutdown")]
    Shutdown,
}

#[derive(Clone)]
struct BundledTransactions {
    mempool_txs: Vec<VersionedTransaction>,
    backrun_txs: Vec<VersionedTransaction>,
}

#[derive(Default)]
struct BlockStats {
    bundles_sent: Vec<(
        BundledTransactions,
        result::Result<Response<SendBundleResponse>, Status>,
    )>,
    send_elapsed: u64,
    send_rt_per_packet: Histogram,
}

type Result<T> = result::Result<T, BackrunError>;

fn build_bundles(
    pending_tx_notification: PendingTxNotification,
    keypair: &Keypair,
    blockhash: &Hash,
    tip_accounts: &[Pubkey],
    rng: &mut ThreadRng,
    message: &str,
) -> Vec<BundledTransactions> {
    pending_tx_notification
        .transactions
        .into_iter()
        .filter_map(|packet| {
            let mempool_tx = versioned_tx_from_packet(&packet)?;
            let tip_account = tip_accounts[rng.gen_range(0..tip_accounts.len())];

            let backrun_tx = VersionedTransaction::from(Transaction::new_signed_with_payer(
                &[
                    build_memo(
                        format!("{}: {:?}", message, mempool_tx.signatures[0].to_string())
                            .as_bytes(),
                        &[],
                    ),
                    transfer(&keypair.pubkey(), &tip_account, 10_000),
                ],
                Some(&keypair.pubkey()),
                &[keypair],
                blockhash.clone(),
            ));
            Some(BundledTransactions {
                mempool_txs: vec![mempool_tx],
                backrun_txs: vec![backrun_tx],
            })
        })
        .collect()
}

async fn send_bundles(
    searcher_client: &mut SearcherServiceClient<InterceptedService<Channel, ClientInterceptor>>,
    bundles: &[BundledTransactions],
) -> Result<Vec<result::Result<Response<SendBundleResponse>, Status>>> {
    let mut futs = vec![];
    for b in bundles {
        let mut searcher_client = searcher_client.clone();
        let txs = b
            .mempool_txs
            .clone()
            .into_iter()
            .chain(b.backrun_txs.clone().into_iter())
            .collect::<Vec<VersionedTransaction>>();
        let task =
            tokio::spawn(async move { send_bundle_no_wait(&txs, &mut searcher_client).await });
        futs.push(task);
    }

    let responses = futures::future::join_all(futs).await;
    let send_bundle_responses = responses.into_iter().map(|r| r.unwrap()).collect();
    Ok(send_bundle_responses)
}

fn generate_tip_accounts(tip_program_pubkey: &Pubkey) -> Vec<Pubkey> {
    let tip_pda_0 = Pubkey::find_program_address(&[b"TIP_ACCOUNT_0"], &tip_program_pubkey).0;
    let tip_pda_1 = Pubkey::find_program_address(&[b"TIP_ACCOUNT_1"], &tip_program_pubkey).0;
    let tip_pda_2 = Pubkey::find_program_address(&[b"TIP_ACCOUNT_2"], &tip_program_pubkey).0;
    let tip_pda_3 = Pubkey::find_program_address(&[b"TIP_ACCOUNT_3"], &tip_program_pubkey).0;
    let tip_pda_4 = Pubkey::find_program_address(&[b"TIP_ACCOUNT_4"], &tip_program_pubkey).0;
    let tip_pda_5 = Pubkey::find_program_address(&[b"TIP_ACCOUNT_5"], &tip_program_pubkey).0;
    let tip_pda_6 = Pubkey::find_program_address(&[b"TIP_ACCOUNT_6"], &tip_program_pubkey).0;
    let tip_pda_7 = Pubkey::find_program_address(&[b"TIP_ACCOUNT_7"], &tip_program_pubkey).0;

    vec![
        tip_pda_0, tip_pda_1, tip_pda_2, tip_pda_3, tip_pda_4, tip_pda_5, tip_pda_6, tip_pda_7,
    ]
}

async fn maintenance_tick(
    searcher_client: &mut SearcherServiceClient<InterceptedService<Channel, ClientInterceptor>>,
    rpc_client: &RpcClient,
    leader_schedule: &mut HashMap<Pubkey, HashSet<Slot>>,
    blockhash: &mut Hash,
) -> Result<()> {
    *blockhash = rpc_client
        .get_latest_blockhash_with_commitment(CommitmentConfig {
            commitment: CommitmentLevel::Confirmed,
        })
        .await?
        .0;
    let new_leader_schedule = searcher_client
        .get_connected_leaders(ConnectedLeadersRequest {})
        .await?
        .into_inner()
        .connected_validators
        .iter()
        .fold(HashMap::new(), |mut hmap, (pubkey, slot_list)| {
            hmap.insert(
                Pubkey::from_str(pubkey).unwrap(),
                slot_list.slots.iter().cloned().collect(),
            );
            hmap
        });
    if new_leader_schedule != *leader_schedule {
        info!("connected_validators: {:?}", new_leader_schedule.keys());
        *leader_schedule = new_leader_schedule;
    }

    let next_scheduled_leader = searcher_client
        .get_next_scheduled_leader(NextScheduledLeaderRequest {})
        .await?
        .into_inner();
    info!(
        "next_scheduled_leader: {} in {} slots",
        next_scheduled_leader.next_leader_identity,
        next_scheduled_leader.next_leader_slot - next_scheduled_leader.current_slot
    );

    Ok(())
}

fn print_block_stats(
    block_stats: &mut HashMap<Slot, BlockStats>,
    block: rpc_response::Response<RpcBlockUpdate>,
    leader_schedule: &HashMap<Pubkey, HashSet<Slot>>,
    block_signatures: &mut HashMap<Slot, HashSet<Signature>>,
) {
    const KEEP_SIGS_SLOTS: u64 = 20;

    if let Some(stats) = block_stats.get(&block.context.slot) {
        datapoint_info!(
            "bundles-sent",
            ("slot", block.context.slot, i64),
            ("bundles", stats.bundles_sent.len(), i64),
            ("total_send_elapsed_us", stats.send_elapsed, i64),
            (
                "sent_rt_pp_min",
                stats.send_rt_per_packet.minimum().unwrap_or_default(),
                i64
            ),
            (
                "sent_rt_pp_min",
                stats.send_rt_per_packet.maximum().unwrap_or_default(),
                i64
            ),
            (
                "sent_rt_pp_avg",
                stats.send_rt_per_packet.mean().unwrap_or_default(),
                i64
            ),
            (
                "sent_rt_pp_p50",
                stats
                    .send_rt_per_packet
                    .percentile(50.0)
                    .unwrap_or_default(),
                i64
            ),
            (
                "sent_rt_pp_p90",
                stats
                    .send_rt_per_packet
                    .percentile(90.0)
                    .unwrap_or_default(),
                i64
            ),
            (
                "sent_rt_pp_p95",
                stats
                    .send_rt_per_packet
                    .percentile(95.0)
                    .unwrap_or_default(),
                i64
            ),
        );
    }

    let maybe_leader = leader_schedule
        .iter()
        .find(|(_, slots)| slots.contains(&block.context.slot))
        .map(|(leader, _)| leader);

    if let Some(b) = &block.value.block {
        if let Some(sigs) = &b.signatures {
            let block_signatures: HashSet<Signature> = sigs
                .iter()
                .map(|s| Signature::from_str(&s).unwrap())
                .collect();

            // bundles that were sent before or during this slot
            let bundles_sent_before_slot: HashMap<
                &Slot,
                &Vec<(
                    BundledTransactions,
                    result::Result<Response<SendBundleResponse>, Status>,
                )>,
            > = block_stats
                .iter()
                .filter(|(slot, _)| **slot <= block.context.slot)
                .map(|(slot, stats)| (slot, stats.bundles_sent.as_ref()))
                .collect();

            if let Some(leader) = maybe_leader {
                // number of bundles sent before or during this slot
                let num_bundles_sent: usize = bundles_sent_before_slot
                    .iter()
                    .map(|(_, bundles_sent)| bundles_sent.len())
                    .sum();

                // number of bundles where sending returned ok
                let num_bundles_sent_ok: usize = bundles_sent_before_slot
                    .iter()
                    .map(|(_, bundles_sent)| {
                        bundles_sent
                            .iter()
                            .filter(|(_, send_response)| send_response.is_ok())
                            .count()
                    })
                    .sum();

                // a list of all bundles landed this slot that were sent before or during this slot
                let bundles_landed: Vec<(&Slot, &BundledTransactions)> = bundles_sent_before_slot
                    .iter()
                    .flat_map(|(slot, bundles_sent_slot)| {
                        bundles_sent_slot
                            .iter()
                            .filter(|(_, send_response)| send_response.is_ok())
                            .filter_map(|(bundle_sent, _)| {
                                if bundle_sent
                                    .backrun_txs
                                    .iter()
                                    .chain(bundle_sent.mempool_txs.iter())
                                    .all(|tx| block_signatures.contains(&tx.signatures[0]))
                                {
                                    Some((*slot, bundle_sent))
                                } else {
                                    None
                                }
                            })
                    })
                    .collect();

                let mempool_txs_landed_no_bundle: Vec<(&Slot, &BundledTransactions)> =
                    bundles_sent_before_slot
                        .iter()
                        .flat_map(|(slot, bundles_sent_slot)| {
                            bundles_sent_slot
                                .iter()
                                .filter(|(_, send_response)| send_response.is_ok())
                                .filter_map(|(bundle_sent, _)| {
                                    if bundle_sent
                                        .mempool_txs
                                        .iter()
                                        .any(|tx| block_signatures.contains(&tx.signatures[0]))
                                        && !bundle_sent
                                            .backrun_txs
                                            .iter()
                                            .any(|tx| block_signatures.contains(&tx.signatures[0]))
                                    {
                                        Some((*slot, bundle_sent))
                                    } else {
                                        None
                                    }
                                })
                        })
                        .collect();

                // find the min and max distance from when the bundle was sent to what block it landed in
                let min_bundle_send_slot = bundles_landed
                    .iter()
                    .map(|(slot, _)| **slot)
                    .min()
                    .unwrap_or(0);
                let max_bundle_send_slot = bundles_landed
                    .iter()
                    .map(|(slot, _)| **slot)
                    .max()
                    .unwrap_or(0);

                datapoint_info!(
                    "leader-bundle-stats",
                    ("slot", block.context.slot, i64),
                    ("leader", leader.to_string(), String),
                    ("block_txs", block_signatures.len(), i64),
                    ("num_bundles_sent", num_bundles_sent, i64),
                    ("num_bundles_sent_ok", num_bundles_sent_ok, i64),
                    (
                        "num_bundles_sent_err",
                        num_bundles_sent - num_bundles_sent_ok,
                        i64
                    ),
                    ("num_bundles_landed", bundles_landed.len(), i64),
                    (
                        "num_bundles_dropped",
                        num_bundles_sent - bundles_landed.len(),
                        i64
                    ),
                    ("min_bundle_send_slot", min_bundle_send_slot, i64),
                    ("max_bundle_send_slot", max_bundle_send_slot, i64),
                    (
                        "mempool_txs_landed_no_bundle",
                        mempool_txs_landed_no_bundle.len(),
                        i64
                    ),
                );

                // leaders last slot, clear everything out
                // might mess up metrics if leader doesn't produce a last slot or there's lots of slots
                // close to each other
                if block.context.slot % 4 == 3 {
                    block_stats.clear();
                }
            } else {
                // figure out how many transactions in bundles landed in slots other than our leader
                let num_mempool_txs_landed: usize = bundles_sent_before_slot
                    .iter()
                    .map(|(_, bundles)| {
                        bundles
                            .iter()
                            .filter(|(bundle, _)| {
                                bundle
                                    .mempool_txs
                                    .iter()
                                    .any(|tx| block_signatures.contains(&tx.signatures[0]))
                            })
                            .count()
                    })
                    .sum();
                if num_mempool_txs_landed > 0 {
                    datapoint_info!(
                        "non-leader-bundle-stats",
                        ("slot", block.context.slot, i64),
                        ("mempool_txs_landed", num_mempool_txs_landed, i64),
                    );
                }
            }
        }
    }

    if let Some(b) = &block.value.block {
        if let Some(sigs) = &b.signatures {
            block_signatures.insert(
                block.context.slot,
                sigs.iter()
                    .map(|s| Signature::from_str(s).unwrap())
                    .collect(),
            );
        }
    }

    // throw away signatures for slots > KEEP_SIGS_SLOTS old
    block_signatures.retain(|slot, _| *slot > block.context.slot - KEEP_SIGS_SLOTS);
}

async fn run_searcher_loop(
    block_engine_addr: String,
    auth_keypair: Arc<Keypair>,
    keypair: &Keypair,
    rpc_url: String,
    message: String,
    tip_program_pubkey: Pubkey,
    mut slot_receiver: Receiver<Slot>,
    mut block_receiver: Receiver<rpc_response::Response<RpcBlockUpdate>>,
    mut bundle_results_receiver: Receiver<BundleResult>,
    mut pending_tx_receiver: Receiver<PendingTxNotification>,
) -> Result<()> {
    let mut leader_schedule: HashMap<Pubkey, HashSet<Slot>> = HashMap::new();
    let mut block_stats: HashMap<Slot, BlockStats> = HashMap::new();
    let mut block_signatures: HashMap<Slot, HashSet<Signature>> = HashMap::new();

    let mut searcher_client = get_searcher_client(&block_engine_addr, &auth_keypair).await?;

    let mut rng = thread_rng();

    let tip_accounts = generate_tip_accounts(&tip_program_pubkey);
    info!("tip accounts: {:?}", tip_accounts);

    let rpc_client = RpcClient::new(rpc_url);
    let mut blockhash = rpc_client
        .get_latest_blockhash_with_commitment(CommitmentConfig {
            commitment: CommitmentLevel::Confirmed,
        })
        .await?
        .0;

    let mut highest_slot = 0;
    let mut is_leader_slot = false;
    let mut bundle_results_subscription = searcher_client
        .subscribe_bundle_results(SubscribeBundleResultsRequest {})
        .await
        .expect("subscribe to bundle results")
        .into_inner();

    let mut tick = interval(Duration::from_secs(5));
    loop {
        tokio::select! {
            _ = tick.tick() => {
                maintenance_tick(&mut searcher_client, &rpc_client, &mut leader_schedule, &mut blockhash).await?;
            }
            maybe_bundle_result = bundle_results_receiver.recv() => {
                let bundle_result: BundleResult = maybe_bundle_result.ok_or(BackrunError::Shutdown)?;
                info!("received bundle_result: [bundle_id={:?}, result={:?}]", bundle_result.bundle_id, bundle_result.result);
            }
            maybe_pending_tx_notification = pending_tx_receiver.recv() => {
                // block engine starts forwarding a few slots early, for super high activity accounts
                // it might be ideal to wait until the leader slot is up
                if is_leader_slot {
                    let pending_tx_notification = maybe_pending_tx_notification.ok_or(BackrunError::Shutdown)?;
                    let bundles = build_bundles(pending_tx_notification, &keypair, &blockhash, &tip_accounts, &mut rng, &message);
                    if !bundles.is_empty() {
                        let now = Instant::now();
                        let results = send_bundles(&mut searcher_client, &bundles).await?;
                        let send_elapsed = now.elapsed().as_micros() as u64;
                        let send_rt_pp_us = send_elapsed / bundles.len() as u64;

                        while let Ok(Some(Ok(results))) =
                            timeout(Duration::from_secs(5), bundle_results_subscription.next()).await
                        {
                            info!("bundle results: {:?}", results);
                        }


                        match block_stats.entry(highest_slot) {
                            Entry::Occupied(mut entry) => {
                                let mut stats = entry.get_mut();
                                stats.bundles_sent.extend(bundles.into_iter().zip(results.into_iter()));
                                stats.send_elapsed += send_elapsed;
                                let _ = stats.send_rt_per_packet.increment(send_rt_pp_us);
                            }
                            Entry::Vacant(entry) => {
                                let mut send_rt_per_packet = Histogram::new();
                                let _ = send_rt_per_packet.increment(send_rt_pp_us);
                                entry.insert(BlockStats {
                                    bundles_sent: bundles.into_iter().zip(results.into_iter()).collect(),
                                    send_elapsed: send_elapsed,
                                    send_rt_per_packet
                                });
                            }
                        }
                    }
                }
            }
            maybe_slot = slot_receiver.recv() => {
                highest_slot = maybe_slot.ok_or(BackrunError::Shutdown)?;
                is_leader_slot = leader_schedule.iter().any(|(_, slots)| slots.contains(&highest_slot));
            }
            maybe_block = block_receiver.recv() => {
                let block = maybe_block.ok_or(BackrunError::Shutdown)?;
                print_block_stats(&mut block_stats, block, &leader_schedule, &mut block_signatures);
            }
        }
    }
}

fn main() -> Result<()> {
    env_logger::builder()
        .format_timestamp(Some(TimestampPrecision::Micros))
        .init();
    let args: Args = Args::parse();

    let payer_keypair =
        Arc::new(read_keypair_file(Path::new(&args.payer_keypair)).expect("parse kp file"));
    let auth_keypair =
        Arc::new(read_keypair_file(Path::new(&args.auth_keypair)).expect("parse kp file"));

    set_host_id(auth_keypair.pubkey().to_string());

    let backrun_pubkeys: Vec<Pubkey> = args
        .backrun_accounts
        .iter()
        .map(|a| Pubkey::from_str(a).unwrap())
        .collect();
    let tip_program_pubkey = Pubkey::from_str(&args.tip_program_id).unwrap();

    let runtime = Builder::new_multi_thread().enable_all().build().unwrap();
    runtime.block_on(async move {
        let (slot_sender, slot_receiver) = channel(100);
        let (block_sender, block_receiver) = channel(100);
        let (bundle_results_sender, bundle_results_receiver) = channel(100);
        let (pending_tx_sender, pending_tx_receiver) = channel(100);

        tokio::spawn(slot_subscribe_loop(args.pubsub_url.clone(), slot_sender));
        tokio::spawn(block_subscribe_loop(args.pubsub_url.clone(), block_sender));
        tokio::spawn(pending_tx_loop(
            args.block_engine_addr.clone(),
            auth_keypair.clone(),
            pending_tx_sender,
            backrun_pubkeys,
        ));

        if args.subscribe_bundle_results {
            tokio::spawn(bundle_results_loop(
                args.block_engine_addr.clone(),
                auth_keypair.clone(),
                bundle_results_sender,
            ));
        }

        let result = run_searcher_loop(
            args.block_engine_addr,
            auth_keypair,
            &payer_keypair,
            args.rpc_url,
            args.message,
            tip_program_pubkey,
            slot_receiver,
            block_receiver,
            bundle_results_receiver,
            pending_tx_receiver,
        )
        .await;
        error!("searcher loop exited result: {:?}", result);

        Ok(())
    })
}<|MERGE_RESOLUTION|>--- conflicted
+++ resolved
@@ -11,19 +11,13 @@
 
 use clap::Parser;
 use env_logger::TimestampPrecision;
-use futures_util::StreamExt;
 use histogram::Histogram;
 use jito_protos::{
     bundle::BundleResult,
     convert::versioned_tx_from_packet,
     searcher::{
         searcher_service_client::SearcherServiceClient, ConnectedLeadersRequest,
-<<<<<<< HEAD
-        NextScheduledLeaderRequest, PendingTxNotification, SendBundleRequest, SendBundleResponse,
-        SubscribeBundleResultsRequest,
-=======
         NextScheduledLeaderRequest, PendingTxNotification, SendBundleResponse,
->>>>>>> 2eaf0034
     },
 };
 use jito_searcher_client::{
@@ -53,7 +47,7 @@
 use tokio::{
     runtime::Builder,
     sync::mpsc::{channel, Receiver},
-    time::{interval, timeout},
+    time::interval,
 };
 use tonic::{codegen::InterceptedService, transport::Channel, Response, Status};
 
@@ -518,11 +512,6 @@
 
     let mut highest_slot = 0;
     let mut is_leader_slot = false;
-    let mut bundle_results_subscription = searcher_client
-        .subscribe_bundle_results(SubscribeBundleResultsRequest {})
-        .await
-        .expect("subscribe to bundle results")
-        .into_inner();
 
     let mut tick = interval(Duration::from_secs(5));
     loop {
@@ -545,13 +534,6 @@
                         let results = send_bundles(&mut searcher_client, &bundles).await?;
                         let send_elapsed = now.elapsed().as_micros() as u64;
                         let send_rt_pp_us = send_elapsed / bundles.len() as u64;
-
-                        while let Ok(Some(Ok(results))) =
-                            timeout(Duration::from_secs(5), bundle_results_subscription.next()).await
-                        {
-                            info!("bundle results: {:?}", results);
-                        }
-
 
                         match block_stats.entry(highest_slot) {
                             Entry::Occupied(mut entry) => {
