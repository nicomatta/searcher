use std::{env, str::FromStr, sync::Arc, time::Duration};

use clap::{Parser, Subcommand};
use env_logger::TimestampPrecision;
use futures_util::StreamExt;
use jito_protos::{
    convert::versioned_tx_from_packet,
    searcher::{
<<<<<<< HEAD
        searcher_service_client::SearcherServiceClient, ConnectedLeadersRequest,
        GetTipAccountsRequest, NextScheduledLeaderRequest, PendingTxSubscriptionRequest,
    },
};
use jito_searcher_client::{
    build_and_send_bundle, get_searcher_client, token_authenticator::ClientInterceptor,
=======
        mempool_subscription, searcher_service_client::SearcherServiceClient,
        ConnectedLeadersRequest, GetTipAccountsRequest, MempoolSubscription,
        NextScheduledLeaderRequest, PendingTxNotification, ProgramSubscriptionV0,
        SubscribeBundleResultsRequest, WriteLockedAccountSubscriptionV0,
    },
};
use jito_searcher_client::{
    get_searcher_client, send_bundle_with_confirmation, token_authenticator::ClientInterceptor,
>>>>>>> 2eaf0034
};
use log::info;
use solana_client::nonblocking::rpc_client::RpcClient;
use solana_sdk::{
    pubkey::Pubkey,
    signature::{read_keypair_file, Signer},
    system_instruction::transfer,
    transaction::{Transaction, VersionedTransaction},
};
use spl_memo::build_memo;
<<<<<<< HEAD
use tokio::time::timeout;
use tonic::{codegen::InterceptedService, transport::Channel};
=======
use tokio::time::{sleep, timeout};
use tonic::{codegen::InterceptedService, transport::Channel, Streaming};
>>>>>>> 2eaf0034

#[derive(Parser, Debug)]
#[clap(author, version, about, long_about = None)]
struct Args {
    /// URL of the block engine
    #[clap(long, env)]
    block_engine_url: String,

    /// Filepath to a keypair that's authenticated with the block engine
    #[clap(long, env)]
    keypair_path: String,

    /// Subcommand to run
    #[command(subcommand)]
    command: Commands,
}

#[derive(Debug, Subcommand)]
enum Commands {
    /// Subscribe to mempool accounts
    MempoolAccounts {
        /// A space-separated list of accounts to subscribe to
        #[clap(required = true)]
        accounts: Vec<String>,
    },
    /// Subscribe to mempool by program IDs
    MempoolPrograms {
        /// A space-separated list of programs to subscribe to
        #[clap(required = true)]
        programs: Vec<String>,
    },
    /// Print out information on the next scheduled leader
    NextScheduledLeader,
    /// Prints out information on connected leaders
    ConnectedLeaders,
    /// Prints out connected leaders with their leader slot percentage
    ConnectedLeadersInfo {
        #[clap(long, required = true)]
        rpc_url: String,
    },
    /// Prints out information on the tip accounts
    TipAccounts,
    /// Sends a 1 lamport bundle
    SendBundle {
        /// RPC URL
        #[clap(long, required = true)]
        rpc_url: String,
        /// Filepath to keypair that can afford the transaction payments with 1 lamport tip
        #[clap(long, required = true)]
        payer: String,
        /// Message you'd like the bundle to say
        #[clap(long, required = true)]
        message: String,
        /// Number of transactions in the bundle (must be <= 5)
        #[clap(long, required = true)]
        num_txs: usize,
        /// Amount of lamports to tip in each transaction
        #[clap(long, required = true)]
        lamports: u64,
        /// One of the tip accounts
        #[clap(long, required = true)]
        tip_account: String,
    },
}

async fn print_next_leader_info(
    client: &mut SearcherServiceClient<InterceptedService<Channel, ClientInterceptor>>,
) {
    let next_leader = client
        .get_next_scheduled_leader(NextScheduledLeaderRequest {})
        .await
        .expect("gets next scheduled leader")
        .into_inner();
    println!(
        "next jito-solana slot in {} slots for leader {:?}",
        next_leader.next_leader_slot - next_leader.current_slot,
        next_leader.next_leader_identity
    );
}

#[tokio::main]
async fn main() {
    let args: Args = Args::parse();

    if env::var("RUST_LOG").is_err() {
        env::set_var("RUST_LOG", "info")
    }
    env_logger::builder()
        .format_timestamp(Some(TimestampPrecision::Micros))
        .init();

    let keypair = Arc::new(read_keypair_file(args.keypair_path).expect("reads keypair at path"));

    let mut client = get_searcher_client(&args.block_engine_url, &keypair)
        .await
        .expect("connects to searcher client");

    match args.command {
        Commands::NextScheduledLeader => {
            let next_leader = client
                .get_next_scheduled_leader(NextScheduledLeaderRequest {})
                .await
                .expect("gets next scheduled leader")
                .into_inner();
            info!("{:?}", next_leader);
        }
        Commands::ConnectedLeaders => {
            let connected_leaders = client
                .get_connected_leaders(ConnectedLeadersRequest {})
                .await
                .expect("gets connected leaders")
                .into_inner();
            info!("{:?}", connected_leaders);
        }
        Commands::ConnectedLeadersInfo { rpc_url } => {
            let connected_leaders_response = client
                .get_connected_leaders(ConnectedLeadersRequest {})
                .await
                .expect("gets connected leaders")
                .into_inner();
            let connected_validators = connected_leaders_response.connected_validators;

            let rpc_client = RpcClient::new(rpc_url);
            let rpc_vote_account_status = rpc_client
                .get_vote_accounts()
                .await
                .expect("gets vote accounts");

            let total_activated_stake: u64 = rpc_vote_account_status
                .current
                .iter()
                .chain(rpc_vote_account_status.delinquent.iter())
                .map(|vote_account| vote_account.activated_stake)
                .sum();

            let mut total_activated_connected_stake = 0;
            for rpc_vote_account_info in rpc_vote_account_status.current {
                if let Some(_) = connected_validators.get(&rpc_vote_account_info.node_pubkey) {
                    total_activated_connected_stake += rpc_vote_account_info.activated_stake;
                    info!(
                        "connected_leader: {}, stake: {:.2}%",
                        rpc_vote_account_info.node_pubkey,
                        rpc_vote_account_info.activated_stake as f64 * 100f64
                            / total_activated_stake as f64
                    );
                }
            }
            info!(
                "total stake for block engine: {:.2}%",
                total_activated_connected_stake as f64 * 100f64 / total_activated_stake as f64
            );
        }
        Commands::TipAccounts => {
            let tip_accounts = client
                .get_tip_accounts(GetTipAccountsRequest {})
                .await
                .expect("gets connected leaders")
                .into_inner();
            info!("{:?}", tip_accounts);
        }
        Commands::MempoolAccounts { accounts } => {
            info!(
                "waiting for mempool transactions that write-locks accounts: {:?}",
                accounts
            );
            let pending_transactions = client
                .subscribe_mempool(MempoolSubscription {
                    msg: Some(mempool_subscription::Msg::WlaV0Sub(
                        WriteLockedAccountSubscriptionV0 { accounts },
                    )),
                })
                .await
                .expect("subscribes to pending transactions by write-locked accounts")
                .into_inner();

            print_next_leader_info(&mut client).await;
            print_packet_stream(&mut client, pending_transactions).await;
        }
        Commands::MempoolPrograms { programs } => {
            info!("waiting for mempool transactions that mention programs: {programs:?}");
            let pending_transactions = client
                .subscribe_mempool(MempoolSubscription {
                    msg: Some(mempool_subscription::Msg::ProgramV0Sub(
                        ProgramSubscriptionV0 { programs },
                    )),
                })
                .await
                .expect("subscribes to pending transactions by program id")
                .into_inner();

            print_next_leader_info(&mut client).await;
            print_packet_stream(&mut client, pending_transactions).await;
        }
        Commands::SendBundle {
            rpc_url,
            payer,
            message,
            num_txs,
            lamports,
            tip_account,
        } => {
<<<<<<< HEAD
=======
            let payer_keypair = read_keypair_file(payer).expect("reads keypair at path");
            let tip_account = Pubkey::from_str(&tip_account).expect("valid pubkey for tip account");
            let rpc_client = RpcClient::new_with_commitment(rpc_url, CommitmentConfig::confirmed());
            let balance = rpc_client
                .get_balance(&payer_keypair.pubkey())
                .await
                .expect("reads balance");

            info!(
                "payer public key: {:?} lamports: {:?}",
                payer_keypair.pubkey(),
                balance
            );

            let mut bundle_results_subscription = client
                .subscribe_bundle_results(SubscribeBundleResultsRequest {})
                .await
                .expect("subscribe to bundle results")
                .into_inner();

            // wait for jito-solana leader slot
            let mut is_leader_slot = false;
            while !is_leader_slot {
                let next_leader = client
                    .get_next_scheduled_leader(NextScheduledLeaderRequest {})
                    .await
                    .expect("gets next scheduled leader")
                    .into_inner();
                let num_slots = next_leader.next_leader_slot - next_leader.current_slot;
                is_leader_slot = num_slots <= 2;
                info!("next jito leader slot in {num_slots} slots");
                sleep(Duration::from_millis(500)).await;
            }

>>>>>>> 2eaf0034
            // build + sign the transactions
            let rpc_client = RpcClient::new(rpc_url.clone());
            let blockhash = rpc_client
                .get_latest_blockhash()
                .await
                .expect("get blockhash");
            let payer_keypair = read_keypair_file(payer.clone()).expect("reads keypair at path");
            let txs: Vec<_> = (0..num_txs)
                .map(|i| {
                    VersionedTransaction::from(Transaction::new_signed_with_payer(
                        &[
<<<<<<< HEAD
                            build_memo(format!("jito bundle {}: {}", i, message).as_bytes(), &[]),
                            transfer(
                                &payer_keypair.pubkey(),
                                &Pubkey::from_str(tip_account.as_str()).unwrap(),
                                lamports,
                            ),
=======
                            build_memo(format!("jito bundle {i}: {message}").as_bytes(), &[]),
                            transfer(&payer_keypair.pubkey(), &tip_account, lamports),
>>>>>>> 2eaf0034
                        ],
                        Some(&payer_keypair.pubkey()),
                        &[&payer_keypair],
                        blockhash,
                    ))
                })
                .collect();

<<<<<<< HEAD
            build_and_send_bundle(
                &rpc_client,
                txs,
                payer.clone(),
                lamports,
                tip_account,
                &mut client,
            )
            .await;
=======
            send_bundle_with_confirmation(
                &txs,
                &rpc_client,
                &mut client,
                &mut bundle_results_subscription,
            )
            .await
            .expect("Sending bundle failed");
        }
    }
}

async fn print_packet_stream(
    client: &mut SearcherServiceClient<InterceptedService<Channel, ClientInterceptor>>,
    mut pending_transactions: Streaming<PendingTxNotification>,
) {
    loop {
        match timeout(Duration::from_secs(5), pending_transactions.next()).await {
            Ok(Some(Ok(notification))) => {
                let transactions: Vec<VersionedTransaction> = notification
                    .transactions
                    .iter()
                    .filter_map(versioned_tx_from_packet)
                    .collect();
                for tx in transactions {
                    info!("tx sig: {:?}", tx.signatures[0]);
                }
            }
            Ok(Some(Err(e))) => {
                info!("error from pending transaction stream: {:?}", e);
                break;
            }
            Ok(None) => {
                info!("pending transaction stream closed");
                break;
            }
            Err(_) => {
                print_next_leader_info(client).await;
            }
>>>>>>> 2eaf0034
        }
    }
}<|MERGE_RESOLUTION|>--- conflicted
+++ resolved
@@ -6,14 +6,6 @@
 use jito_protos::{
     convert::versioned_tx_from_packet,
     searcher::{
-<<<<<<< HEAD
-        searcher_service_client::SearcherServiceClient, ConnectedLeadersRequest,
-        GetTipAccountsRequest, NextScheduledLeaderRequest, PendingTxSubscriptionRequest,
-    },
-};
-use jito_searcher_client::{
-    build_and_send_bundle, get_searcher_client, token_authenticator::ClientInterceptor,
-=======
         mempool_subscription, searcher_service_client::SearcherServiceClient,
         ConnectedLeadersRequest, GetTipAccountsRequest, MempoolSubscription,
         NextScheduledLeaderRequest, PendingTxNotification, ProgramSubscriptionV0,
@@ -22,24 +14,19 @@
 };
 use jito_searcher_client::{
     get_searcher_client, send_bundle_with_confirmation, token_authenticator::ClientInterceptor,
->>>>>>> 2eaf0034
 };
 use log::info;
 use solana_client::nonblocking::rpc_client::RpcClient;
 use solana_sdk::{
+    commitment_config::CommitmentConfig,
     pubkey::Pubkey,
     signature::{read_keypair_file, Signer},
     system_instruction::transfer,
     transaction::{Transaction, VersionedTransaction},
 };
 use spl_memo::build_memo;
-<<<<<<< HEAD
-use tokio::time::timeout;
-use tonic::{codegen::InterceptedService, transport::Channel};
-=======
 use tokio::time::{sleep, timeout};
 use tonic::{codegen::InterceptedService, transport::Channel, Streaming};
->>>>>>> 2eaf0034
 
 #[derive(Parser, Debug)]
 #[clap(author, version, about, long_about = None)]
@@ -241,8 +228,6 @@
             lamports,
             tip_account,
         } => {
-<<<<<<< HEAD
-=======
             let payer_keypair = read_keypair_file(payer).expect("reads keypair at path");
             let tip_account = Pubkey::from_str(&tip_account).expect("valid pubkey for tip account");
             let rpc_client = RpcClient::new_with_commitment(rpc_url, CommitmentConfig::confirmed());
@@ -277,29 +262,17 @@
                 sleep(Duration::from_millis(500)).await;
             }
 
->>>>>>> 2eaf0034
             // build + sign the transactions
-            let rpc_client = RpcClient::new(rpc_url.clone());
             let blockhash = rpc_client
                 .get_latest_blockhash()
                 .await
                 .expect("get blockhash");
-            let payer_keypair = read_keypair_file(payer.clone()).expect("reads keypair at path");
             let txs: Vec<_> = (0..num_txs)
                 .map(|i| {
                     VersionedTransaction::from(Transaction::new_signed_with_payer(
                         &[
-<<<<<<< HEAD
-                            build_memo(format!("jito bundle {}: {}", i, message).as_bytes(), &[]),
-                            transfer(
-                                &payer_keypair.pubkey(),
-                                &Pubkey::from_str(tip_account.as_str()).unwrap(),
-                                lamports,
-                            ),
-=======
                             build_memo(format!("jito bundle {i}: {message}").as_bytes(), &[]),
                             transfer(&payer_keypair.pubkey(), &tip_account, lamports),
->>>>>>> 2eaf0034
                         ],
                         Some(&payer_keypair.pubkey()),
                         &[&payer_keypair],
@@ -308,17 +281,6 @@
                 })
                 .collect();
 
-<<<<<<< HEAD
-            build_and_send_bundle(
-                &rpc_client,
-                txs,
-                payer.clone(),
-                lamports,
-                tip_account,
-                &mut client,
-            )
-            .await;
-=======
             send_bundle_with_confirmation(
                 &txs,
                 &rpc_client,
@@ -358,7 +320,6 @@
             Err(_) => {
                 print_next_leader_info(client).await;
             }
->>>>>>> 2eaf0034
         }
     }
 }